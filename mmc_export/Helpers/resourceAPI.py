import pickle
import asyncio
import re
import tenacity as tn
from pathlib import Path
from zipfile import ZipFile
from urllib.parse import urlparse
from aiohttp import ClientSession
from collections import namedtuple
from json import loads as parse_json

from .utils import get_hash
from .structures import Intermediate, Resource

class ResourceAPI(object):

    modrinth_search_type: str
    excluded_providers: list[str]
    ignore_CF_flag: bool

    def __init__(self, session: ClientSession, modpack_info: Intermediate) -> None:

        self.session = session
        self.modpack_info = modpack_info

        # Not secure but not plain text either, just a compromise.

        token = b'gAAAAABifAIMNFaSNF8epJIDWIv2nSe3zxARkMmViCa1ZCvtwoRqhuB1LYjjJsAstwTvP4dEOSm6Wj0SRDWr3PPwZz5eEBt_1fU8uIaninakGYFNSarEduD6YfoA-rm28qUQHYpVcuae3lj8sYrs_87P6F4s3gBrYg=='
        key = b'ywE5qRot_nuWfLnbEXXcAPKaW10us3YpWEkDXgm9was='
        from cryptography.fernet import Fernet

        self.session.headers["X-Api-Key"] = Fernet(key).decrypt(token).decode()
        self.session.headers["Content-Type"] = "application/json"
        self.session.headers["Accept"] = "application/json"

        self.github = "https://api.github.com"
        self.modrinth = "https://api.modrinth.com/v2"
        self.curseforge = "https://api.curseforge.com/v1"

        self.cache_directory = Path().home() / ".cache/mmc-export"
        self.cache_directory.mkdir(parents=True, exist_ok=True)

        super().__init__()
    
    async def get(self, path: Path) -> Resource:

        meta, resource = self._get_raw_info(path)

        futures = (
            self._get_curseforge(meta, resource),
            self._get_modrinth(meta, resource),
            self._get_github(meta, resource)
        )

        await asyncio.gather(*futures)
        return resource

    def _get_raw_info(self, path: Path) -> tuple[dict, Resource]:

        cache_file = self.cache_directory / get_hash(path, "xxhash")
        if cache_file.exists():
            data = cache_file.read_bytes()
            meta, resource = pickle.loads(data)
        else:
            meta = {"name": path.stem,
                    "id": None,
                    "version": "0.0.0"}

            if path.suffix == ".jar":
                with ZipFile(path) as modArchive:
                    filenames = [Path(file).name for file in modArchive.namelist()]
                    if "fabric.mod.json" in filenames:
                        data = modArchive.read("fabric.mod.json")
                        meta = parse_json(data, strict=False)
                    elif "pack.mcmeta" in filenames:
                        data = modArchive.read("pack.mcmeta")
                        json = parse_json(data, strict=False)
                        meta['name'] = json['pack']['description']
                    

            resource = Resource(meta['name'])
            file_data = path.read_bytes()
            resource.file.hash.sha1 = get_hash(file_data, "sha1")
            resource.file.hash.sha256 = get_hash(file_data, "sha256")
            resource.file.hash.sha512 = get_hash(file_data, "sha512")
            resource.file.hash.murmur2 = get_hash(file_data, "murmur2")

            data = pickle.dumps((meta, resource))
            cache_file.write_bytes(data)

        resource.file.path = path
        resource.file.name = path.name
        resource.file.relativePath = path.parent.name

        return meta, resource
    
    @tn.retry(stop=tn.stop_after_attempt(5), wait=tn.wait.wait_fixed(1))
    async def _get_curseforge(self, meta: dict, resource: Resource) -> None:

        if "CurseForge" in self.excluded_providers: return

        async with self.session.post(f"{self.curseforge}/fingerprints", json={"fingerprints":[resource.file.hash.murmur2]}) as response:
            json = await response.json()
            if matches := json['data']['exactMatches']:
                version_info = matches[0]
            else: return

        async with self.session.get(f"{self.curseforge}/mods/{version_info['id']}") as response:
            if response.status != 200 and response.status != 504: return

            addon_info = await response.json()
            resource.name = addon_info['data']['name']
            if not self.ignore_CF_flag and not addon_info['data']['allowModDistribution']: return

            resource.providers['CurseForge'] = Resource.Provider(
                ID     = version_info['id'],
                fileID = version_info['file']['id'],
                url    = version_info['file']['downloadUrl'],
                slug   = addon_info['data']['slug'] if 'slug' in addon_info['data'] else meta['id'],
                author = addon_info['data']['authors'][0]['name'])

    @tn.retry(stop=tn.stop_after_attempt(5), wait=tn.wait.wait_incrementing(1, 15, 60))
    async def _get_modrinth(self, meta: dict, resource: Resource) -> None:

        if "mr" in self.excluded_providers: return

        async with self.session.get(f"{self.modrinth}/version_file/{resource.file.hash.sha1}") as response: 
            if response.status != 200 and response.status != 504 and response.status != 423: 
                if self.modrinth_search_type != "exact":
                    await self._get_modrinth_loose(meta, resource)
                return

            version_info = await response.json()

            resource.providers['Modrinth'] = Resource.Provider(
                    ID     = version_info['project_id'],
                    fileID = version_info['id'],
                    url    = version_info['files'][0]['url'],
                    slug   = meta['id'],
                    author = None)         

    @tn.retry(stop=tn.stop_after_attempt(5), wait=tn.wait.wait_incrementing(1, 15, 60))
    async def _get_modrinth_loose(self, meta: dict, resource: Resource) -> None:

        if self.modrinth_search_type == "loose":      
            async with self.session.get(f"{self.modrinth}/search?query={resource.name}") as response: 
                if response.status != 200 and response.status != 504 and response.status != 423: return
                json = await response.json()
                if hits := json['hits']: addon_id = hits[0]['project_id']
                else: return
        elif self.modrinth_search_type == "accurate": addon_id = meta['id']
        else: return

        placeholder = f'{self.modrinth}/project/{addon_id}/version?loaders=["{{}}"]&game_versions=["{{}}"]'
        url = placeholder.format(self.modpack_info.modloader.type, self.modpack_info.minecraft_version)

        async with self.session.get(url) as response:
            if response.status != 200 and response.status != 504 and response.status != 423: return

            versions_info = await response.json()

            for version_info in versions_info:

                if meta['version'] in version_info['version_number']:

                    resource.providers['Modrinth'] = Resource.Provider(
                        ID     = addon_id,
                        fileID = version_info['id'],
                        url    = version_info['files'][0]['url'],
                        slug   = meta['id'],
                        author = None)

                    return

<<<<<<< HEAD
    @tn.retry(stop=tn.stop_after_attempt(5), wait=tn.wait.wait_incrementing(1, 15, 60))
    async def _get_modrinth(self, meta: dict, resource: Resource) -> None:

        if "Modrinth" in self.excluded_providers: return

        async with self.session.get(f"{self.modrinth}/version_file/{resource.file.hash.sha1}") as response: 
            if response.status != 200 and response.status != 504 and response.status != 423: 
                if self.modrinth_search_type != "exact":
                    await self._get_modrinth_loose(meta, resource)
                return

            version_info = await response.json()

            resource.providers['Modrinth'] = Resource.Provider(
                    ID     = version_info['project_id'],
                    fileID = version_info['id'],
                    url    = version_info['files'][0]['url'],
                    slug   = meta['id'],
                    author = None)         

    @tn.retry(stop=tn.stop_after_attempt(5), wait=tn.wait.wait_fixed(1))
    async def _get_github(self, meta: dict, resource: Resource) -> None:

        from urllib.parse import urlparse

        if "contact" not in meta or "GitHub" in self.excluded_providers: return
=======
    @tn.retry(stop=tn.stop_after_attempt(5), wait=tn.wait.wait_fixed(1))
    async def _get_github(self, meta: dict, resource: Resource) -> None:

        if "contact" not in meta or "gh" in self.excluded_providers: return
>>>>>>> 88ed512a
        for link in meta['contact'].values():
            parsed_link = urlparse(link)

            if parsed_link.netloc == "github.com":
                owner, repo = parsed_link.path[1:].split('/')[:2]
                repo = repo.removesuffix(".git")
                break
        else: return

        async with self.session.get(f"https://api.github.com/repos/{owner}/{repo}/releases") as response:
            if response.status != 200 and response.status != 504: return

            for release in await response.json():
                for asset in release['assets']:
                    if asset['name'] == resource.file.name:
                        url = asset['browser_download_url']
                        author = release['author']['login']
                        break
                else: continue
                break
            else: return

            resource.providers['Other'] = Resource.Provider(
                ID     = None,
                fileID = None,
                url    = url,
                slug   = meta['id'],
                author = author)


class ResourceAPI_Batched(ResourceAPI):

    def __init__(self, session: ClientSession, modpack_info: Intermediate) -> None:

        self.queue: list[tuple[dict, Resource]] = list()

        super().__init__(session, modpack_info)

    def queue_resource(self, path: Path) -> None:

        meta, resource = self._get_raw_info(path)
        self.queue.append((meta, resource))

    @tn.retry(stop=tn.stop_after_attempt(5), wait=tn.wait.wait_fixed(1))
    async def _get_curseforge(self) -> None:

        payload = {"fingerprints":[resource.file.hash.murmur2 for _, resource in self.queue]}
        async with self.session.post(f"{self.curseforge}/fingerprints", json=payload) as response:
            if response.status != 200 and response.status != 504: return
            if matches := (await response.json())['data']['exactMatches']:
                versions = {version['file']['fileFingerprint']: version for version in matches}
            else: return

        payload = {"modIds":[version['id'] for version in versions]}
        async with self.session.post(f"{self.curseforge}/mods", json=payload) as response:
            if response.status != 200 and response.status != 504: return
            if addons_array := (await response.json())['data']:
                addons = {addon['id']: addon for addon in addons_array}
            else: return

        for meta, resource in self.queue:
            if version := versions.get(resource.file.hash.murmur2):
                if addon := addons.get(version['id']):

                    resource.name = addon['name']
                    if not self.ignore_CF_flag and not addon['allowModDistribution']: continue

                    resource.providers['CurseForge'] = Resource.Provider(
                        ID     = addon['id'],
                        fileID = version['file']['id'],
                        url    = version['file']['downloadUrl'],
                        slug   = addon['slug'] if 'slug' in addon else meta['id'],
                        author = addon['authors'][0]['name'])


    @tn.retry(stop=tn.stop_after_attempt(5), wait=tn.wait.wait_fixed(1))
    async def _get_modrinth(self) -> None:

        search_queue: list[tuple[dict, Resource]] = list()

        payload = {"algorithm": "sha1", "hashes": [resource.file.hash.sha1 for _, resource in self.queue]}
        async with self.session.post(f"{self.modrinth}/version_files", json=payload) as response:
            if response.status != 200 and response.status != 504 and response.status != 423: return
            versions = {v[1]['files'][0]['hashes']["sha1"]: v[1] for v in await response.json()}

            for meta, resource in self.queue:
                if version := versions.get(resource.file.hash.sha1):

                    resource.providers['Modrinth'] = Resource.Provider(
                    ID     = version['project_id'],
                    fileID = version['id'],
                    url    = version['files'][0]['url'],
                    slug   = meta['id'],
                    author = None)
                else: search_queue.append((meta, resource))

        if self.modrinth_search_type != "exact": await self._get_modrinth_loose(search_queue)

    @tn.retry(stop=tn.stop_after_attempt(5), wait=tn.wait.wait_fixed(1))
    async def _get_modrinth_loose(self, search_queue: list[tuple[dict, Resource]]) -> None:

        version_ids: list[str] = list()
        
        @tn.retry(stop=tn.stop_after_attempt(5), wait=tn.wait.wait_incrementing(1, 15, 60))
        async def get_project_id(meta: dict, resource: Resource) -> str:
            if self.modrinth_search_type == "loose":      
                async with self.session.get(f"{self.modrinth}/search?query={resource.name}") as response: 
                    if response.status != 200 and response.status != 504 and response.status != 423: return
                    if hits := (await response.json())['hits']: return hits[0]['project_id']
            else: return meta['id']

        futures = (get_project_id(meta, resource) for meta, resource in search_queue)
        project_ids = await asyncio.gather(*futures)
        if not project_ids: return

        l2s = lambda l: "[{}]".format(",".join(map('"{}"'.format, l))) # list to string convesion
        async with self.session.get(f"{self.modrinth}/projects?ids={l2s(project_ids)}") as response:
            if response.status != 200 and response.status != 504 and response.status != 423: return
            for project in await response.json(): version_ids.append(project['versions'])

        if not version_ids: return

        async with self.session.get(f"{self.modrinth}/versions?ids={l2s(version_ids)}") as response:
            if response.status != 200 and response.status != 504 and response.status != 423: return
            versions = await response.json()
            for meta, resource in search_queue:
                for version_info in versions:

                    if meta['version'] in version_info['version_number'] \
                        and self.modpack_info.minecraft_version in version_info['game_versions'] \
                        and self.modpack_info.modloader.type in version_info['loaders']:

                        resource.providers['Modrinth'] = Resource.Provider(
                            ID     = version_info['project_id'],
                            fileID = version_info['id'],
                            url    = version_info['files'][0]['url'],
                            slug   = meta['id'],
                            author = None)

                        break

    @tn.retry(stop=tn.stop_after_attempt(5), wait=tn.wait.wait_fixed(1))
    async def _get_github(self) -> None:

        Repository = namedtuple('Repository', ['name', 'owner', 'alias'])
        repositories: list[Repository] = list()

        for meta, _ in self.queue:
            if "contact" not in meta: continue
            for link in meta['contact'].values():
                parsed_link = urlparse(link)

                if parsed_link.netloc == "github.com":
                    alias = re.sub('[\W_]+', '', meta['id'])
                    owner, name = parsed_link.path[1:].split('/')[:2]
                    repo = Repository(name.removesuffix(".git"), owner, alias)
                    repositories.append(repo)
                    break
            else: continue

        from gql_query_builder import GqlQuery
        queries: list[str] = list()
        
        for repo in repositories:
            query = GqlQuery() \
                .fields(['...repoReleaseAssets']) \
                .query('repository', alias=repo.alias, input={"name": f'"{repo.name}"', "owner": f'"{repo.owner}"'}) \
                .generate()
            queries.append(query)

            payload = """
            fragment repoReleaseAssets on Repository {
                releases(last: 1) { edges { node {
                    releaseAssets(last: 1) { nodes {
                        name
                        downloadUrl
            } } } } } } """ + GqlQuery().operation(queries=queries).generate()

            async with self.session.post(f"{self.github}/graphql", json={"query": payload}) as response:

                data = await response.json()               
                for meta, resource in self.queue:
                    alias = re.sub('[\W_]+', '', meta['id'])
                    if not data[alias]: continue
                    for release in data.get(alias, {}).get('releases', {}).get('edges', []):
                        for asset in release.get('node', {}).get('releaseAssets', {}).get('nodes', []):
                            if asset['name'] == resource.file.name: url = asset['downloadUrl']; break
                        else: continue
                        break
                    else: continue

                    resource.providers['Other'] = Resource.Provider(
                        ID     = None,
                        fileID = None,
                        url    = url,
                        slug   = meta['id'],
                        author = None)<|MERGE_RESOLUTION|>--- conflicted
+++ resolved
@@ -122,7 +122,7 @@
     @tn.retry(stop=tn.stop_after_attempt(5), wait=tn.wait.wait_incrementing(1, 15, 60))
     async def _get_modrinth(self, meta: dict, resource: Resource) -> None:
 
-        if "mr" in self.excluded_providers: return
+        if "Modrinth" in self.excluded_providers: return
 
         async with self.session.get(f"{self.modrinth}/version_file/{resource.file.hash.sha1}") as response: 
             if response.status != 200 and response.status != 504 and response.status != 423: 
@@ -137,7 +137,7 @@
                     fileID = version_info['id'],
                     url    = version_info['files'][0]['url'],
                     slug   = meta['id'],
-                    author = None)         
+                    author = None)       
 
     @tn.retry(stop=tn.stop_after_attempt(5), wait=tn.wait.wait_incrementing(1, 15, 60))
     async def _get_modrinth_loose(self, meta: dict, resource: Resource) -> None:
@@ -170,41 +170,13 @@
                         slug   = meta['id'],
                         author = None)
 
-                    return
-
-<<<<<<< HEAD
-    @tn.retry(stop=tn.stop_after_attempt(5), wait=tn.wait.wait_incrementing(1, 15, 60))
-    async def _get_modrinth(self, meta: dict, resource: Resource) -> None:
-
-        if "Modrinth" in self.excluded_providers: return
-
-        async with self.session.get(f"{self.modrinth}/version_file/{resource.file.hash.sha1}") as response: 
-            if response.status != 200 and response.status != 504 and response.status != 423: 
-                if self.modrinth_search_type != "exact":
-                    await self._get_modrinth_loose(meta, resource)
-                return
-
-            version_info = await response.json()
-
-            resource.providers['Modrinth'] = Resource.Provider(
-                    ID     = version_info['project_id'],
-                    fileID = version_info['id'],
-                    url    = version_info['files'][0]['url'],
-                    slug   = meta['id'],
-                    author = None)         
+                    return      
 
     @tn.retry(stop=tn.stop_after_attempt(5), wait=tn.wait.wait_fixed(1))
     async def _get_github(self, meta: dict, resource: Resource) -> None:
 
-        from urllib.parse import urlparse
-
         if "contact" not in meta or "GitHub" in self.excluded_providers: return
-=======
-    @tn.retry(stop=tn.stop_after_attempt(5), wait=tn.wait.wait_fixed(1))
-    async def _get_github(self, meta: dict, resource: Resource) -> None:
-
-        if "contact" not in meta or "gh" in self.excluded_providers: return
->>>>>>> 88ed512a
+        
         for link in meta['contact'].values():
             parsed_link = urlparse(link)
 
